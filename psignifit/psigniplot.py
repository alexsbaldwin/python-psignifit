--- conflicted
+++ resolved
@@ -333,8 +333,4 @@
         plot_marginal(result_data, param, ax=ax, line_color=[1, 0, 0])
         plot_marginal(result_compare_data, param, ax=ax, line_color=[0, 0, 1])
         ax.relim()
-<<<<<<< HEAD
-        ax.autoscale_view()
-=======
-        ax.autoscale_view()
->>>>>>> 85323cf3
+        ax.autoscale_view()