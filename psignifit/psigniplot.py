--- conflicted
+++ resolved
@@ -262,14 +262,8 @@
             plt.plot(sigmoid_x, y, linewidth=line_width, color=color)
         plt.scatter(data[:, 0], np.zeros(data[:, 0].shape), s=marker_size*.75, c='k')
         plt.xlabel('Stimulus Level')
-<<<<<<< HEAD
-        plt.ylabel('proportion correct')
-=======
         plt.ylabel('Proportion Correct')
         plt.gca().spines[['top', 'right']].set_visible(False)
-    
-    
->>>>>>> c1e9ef5c
 
 
 def plot_2D_margin(result: Result,
